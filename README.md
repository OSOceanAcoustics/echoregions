# EchoRegions
<a href="https://echoregions.readthedocs.io/en/latest/?badge=latest">
<img src="https://readthedocs.org/projects/echoregions/badge/?version=latest"/>
</a>


EchoRegions is a tool used for parsing and utilizing region files created in EchoView.

EchoRegions is designed with [Echopype](https://github.com/OSOceanAcoustics/echopype) in mind, and parsed region files will be able to mask or be overlaid on top of Echopype echograms. However, the EVR, EVL, and ECS parsers do not require Echopype to be installed.

## Functionality and Usage

Please see the [API documentation](https://echoregions.readthedocs.io/en/latest/api.html) for all of the classes and functions availible in echoregions.

<<<<<<< HEAD
### 2D Regions (EVR) files

To begin parsing and plotting EVR files with EchoRegions, create a Regions2D object and pass in your EVR file as a path string.

```python
>>> from echoregions import Regions2D
>>> r2d = Regions2D('echoregions/test_data/ek60/x1.evr')
```

or simply call `read_csv` on the EVL file to get a Regions2D object.

```python
>>> import echoregions
>>> r2d = echoregions.read_evr('echoregions/test_data/ek60/x1.evr')
```

Save the EVR file as a JSON or CSV file.

```python
>>> # Save to JSON
>>> r2d.to_json()

>>> # Save to CSV inside a folder called 'output'
>>> r2d.to_csv(save_path='output')
```
Or call `parse_file` to store the regions data to `Regions2D.data` without saving a file to your disk.

Regions2D offers functions to help you work with points.

```python
>>> # List region ids
>>> r2d.regions
['1', '2', '3', '4', '5', '6', '7', '8', '9', '10', '11', '12', '13', '14', '15',
'16', '17', '18', '19', '20', '22', '23', '24', '25', '26', '27', '28', '29',
'30', '32', '33', '34', '35']
>>> # Get points from region
>>> points = r2d.get_points_from_region('11')
>>> points
[['D20170625T2001470930', '102.2552007996'], ['D20170625T2001361638', '103.7403107496'],
['D20170625T2001378879', '109.5322395548'], ['D20170625T2001212025', '113.5420364200'],
['D20170625T2000591807', '116.2152343301'], ['D20170625T2001014815', '125.1258940304'],
['D20170625T2001014815', '126.0169600004'], ['D20170625T2001350142', '127.9476029355'],
['D20170625T2002085357', '120.0765202002'], ['D20170625T2002068059', '106.7105306497']]
```

By default, a parsed file will have datetime as a string described [here](https://support.echoview.com/WebHelp/Reference/File_formats/Export_file_formats/2D_Region_definition_file_format.htm#Data_formats). For example: `D20170625T1612343335` for June 25, 2017 at 16:12:34.3335.

Convert these timestamps into a form that can be plotted (numpy datetime64) with:
```python
>>> r2d.convert_points(points)
[[array('2017-06-25T20:01:47.093000', dtype='datetime64[us]'), 102.2552007996],
[array('2017-06-25T20:01:36.163800', dtype='datetime64[us]'), 103.7403107496],
[array('2017-06-25T20:01:37.887900', dtype='datetime64[us]'), 109.5322395548],
[array('2017-06-25T20:01:21.202500', dtype='datetime64[us]'), 113.54203642],
[array('2017-06-25T20:00:59.180700', dtype='datetime64[us]'), 116.2152343301],
[array('2017-06-25T20:01:01.481500', dtype='datetime64[us]'), 125.1258940304],
[array('2017-06-25T20:01:01.481500', dtype='datetime64[us]'), 126.0169600004],
[array('2017-06-25T20:01:35.014200', dtype='datetime64[us]'), 127.9476029355],
[array('2017-06-25T20:02:08.535700', dtype='datetime64[us]'), 120.0765202002],
[array('2017-06-25T20:02:06.805900', dtype='datetime64[us]'), 106.7105306497]]
```

This does not modify anything in-place, but the entire `Regions2D.data` can be converted in-place with:

```python
>>> r2d.convert_output()
```

*Keep in mind that this converted output is no longer JSON serializable, but it can still be saved as a CSV file.*

## Full plotting example

Below is an example of plotting a region onto an echogram produced by echopype.
```python
>>> import echoregions
>>> import matplotlib.pyplot as plt
>>> import xarray as xr
>>> import os
>>> import echopype as ep
>>
>>> # Parse region file
>>> data_dir = 'echoregions/test_data/ek60/'
>>> r2d = echoregions.read_evr(data_dir + 'x1.evr')
>>>
>>> # Retrieve netcdf files produced by echopype
>>> raw_files = os.listdir('echoregions/test_data/ek60/hake_nc')
>>> raw_files
['Summer2017-D20170625-T175136.nc', 'Summer2017-D20170625-T181701.nc',
'Summer2017-D20170625-T184227.nc', 'Summer2017-D20170625-T190753.nc',
'Summer2017-D20170625-T193400.nc', 'Summer2017-D20170625-T195927.nc',
'Summer2017-D20170625-T202452.nc', 'Summer2017-D20170625-T205018.nc',
'Summer2017-D20170625-T211542.nc', 'Summer2017-D20170625-T214108.nc']
>>>
>>> # Select the file(s) that a region is contained in. Using region 11 in this case.
>>> file = r2d.select_raw(raw_files, '11')
>>> file
'Summer2017-D20170625-T195927.nc'
>>>
>>> # Calibrate the file with echopype
>>> ed = ep.process.EchoData(data_dir + 'hake_nc/' + file)
>>> proc = ep.process.Process('EK60', ed)
>>> proc.get_Sv(ed)
12:12:57  calibrating data in ['echoregions/test_data/ek60/hake_nc/Summer2017-D20170625-T195927.nc']
>>>
>>> # Get depth offset (m)
>>> plat = xr.open_dataset(data_dir + 'hake_nc/' + file, group='Platform')
>>> water_level = plat.water_level[0, 0].values
>>> water_level
array(9.14999962)
>>>
>>> # Plot echogram for one frequency
>>> ed.Sv['range'] = ed.Sv.range.isel(frequency=0, ping_time=0)
>>> ed.Sv = ed.Sv.swap_dims({'range_bin': 'range'})
>>> ed.Sv.Sv.isel(frequency=0).plot(x='ping_time', vmax=-40, vmin=-100, yincrease=False)
<matplotlib.collections.QuadMesh object at 0x000001B9073B6B50>
>>>
>>> # Plot region. Plot_region converts points automatically
>>> regions.plot_region(11, offset=water_level)
>>> plt.show()
```
### Plot output
![example result](./imgs/plot.png)
### Zoomed plot output
![zoomed result](./imgs/plot_zoomed.png)
=======
Or, you can jump right in using the provided [example notebook](https://github.com/ngkavin/echoregions/blob/main/notebooks/plotting_example.ipynb)!
>>>>>>> 945eb312
<|MERGE_RESOLUTION|>--- conflicted
+++ resolved
@@ -12,7 +12,6 @@
 
 Please see the [API documentation](https://echoregions.readthedocs.io/en/latest/api.html) for all of the classes and functions availible in echoregions.
 
-<<<<<<< HEAD
 ### 2D Regions (EVR) files
 
 To begin parsing and plotting EVR files with EchoRegions, create a Regions2D object and pass in your EVR file as a path string.
@@ -137,6 +136,6 @@
 ![example result](./imgs/plot.png)
 ### Zoomed plot output
 ![zoomed result](./imgs/plot_zoomed.png)
-=======
-Or, you can jump right in using the provided [example notebook](https://github.com/ngkavin/echoregions/blob/main/notebooks/plotting_example.ipynb)!
->>>>>>> 945eb312
+
+
+Or, you can jump right in using the provided [example notebook](https://github.com/ngkavin/echoregions/blob/main/notebooks/plotting_example.ipynb)!