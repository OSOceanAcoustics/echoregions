--- conflicted
+++ resolved
@@ -4,15 +4,10 @@
 import matplotlib
 import matplotlib.pyplot as plt
 import numpy as np
-<<<<<<< HEAD
-from numpy import ndarray
-from pandas import DataFrame, Series, Timestamp
-=======
 import regionmask
 import xarray as xr
 from pandas import DataFrame, Series
 from xarray import DataArray
->>>>>>> cdc75c11
 
 from ..utils.io import validate_path
 from ..utils.time import parse_simrad_fname_time
