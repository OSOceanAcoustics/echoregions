from pathlib import Path
from typing import Dict, Iterable, List, Union

import matplotlib
import matplotlib.pyplot as plt
import numpy as np
import regionmask
import xarray as xr
from pandas import DataFrame, Series
from xarray import DataArray

from ..utils.io import validate_path
from ..utils.time import parse_simrad_fname_time
from .regions2d_parser import parse_regions_file


class Regions2D:
    def __init__(
        self,
        input_file: str,
        min_depth: Union[int, float] = None,
        max_depth: Union[int, float] = None,
    ):
        self._min_depth = (
            None  # Set to replace -9999.99 depth values which are EVR min range
        )
        self._max_depth = (
            None  # Set to replace 9999.99 depth values which are EVR max range
        )
        self._nan_depth_value = (
            None  # Set to replace -10000.99 depth values with (EVL only)
        )

        self.input_file = input_file
        self.data = parse_regions_file(input_file)
        self.output_file = []

        self.max_depth = max_depth
        self.min_depth = min_depth

    def __iter__(self) -> Iterable:
        return self.data.iterrows()

    def __getitem__(self, val: int) -> Series:
        return self.data.iloc[val]

    def to_csv(self, save_path: bool = None) -> None:
        """Save a Dataframe to a .csv file

        Parameters
        ----------
        save_path : str
            path to save the CSV file to
        """
        # Check if the save directory is safe
        save_path = validate_path(
            save_path=save_path, input_file=self.input_file, ext=".csv"
        )
        # Reorder columns and export to csv
        self.data.to_csv(save_path, index=False)
        self.output_file.append(save_path)

    def to_json(self, save_path: str = None) -> None:
        # TODO: Implement this function
        """Convert EVR to a JSON file.

        Parameters
        ----------
        save_path : str
            Path to save csv file to
        pretty : bool, default False
            Output more human readable JSON
        """

    def select_region(
        self, region: Union[float, str, list, Series, DataFrame] = None, copy=False
    ) -> DataFrame:
        """Ensure that region is a DataFrame.

        Parameters
        ----------
        region : float, str, list, Series, DataFrame, ``None``
            A region id provided as a number, string, list of these,
            or a DataFrame/Series containing the region_id column name.
        copy : bool
            Return a copy of the `data` DataFrame
        Returns
        -------
        DataFrame
            A DataFrame subselected from Regions2D.data.
            There is a row for each region id provided by the region parameter.
        """
        if region is not None:
            if isinstance(region, DataFrame):
                region = list(region.region_id)
            elif isinstance(region, Series):
                region = [region.region_id]
            elif (
                isinstance(region, float)
                or isinstance(region, int)
                or isinstance(region, str)
            ):
                region = [region]
            elif not isinstance(region, list):
                raise TypeError(
                    f"Invalid Region Type: {type(region)}. Must be \
                                of type float, str, list, Series, DataFrame, ``None``"
                )
            # Select row by column id
            region = self.data[self.data["region_id"].isin(region)]
        else:
            region = self.data
        if copy:
            return region.copy()
        else:
            return region

    def close_region(
        self, region: Union[float, str, List, Series, DataFrame] = None
    ) -> DataFrame:
        """Close a region by appending the first point to end of the list of points.

        Parameters
        ----------
        region : float, str, list, Series, DataFrame, ``None``
            region(s) to select raw files with
            If ``None``, select all regions. Defaults to ``None``

        Returns
        -------
        DataFrame
            Returns a new DataFrame with closed regions
        """
        region = self.select_region(region, copy=True)
        region["time"] = region.apply(
            lambda row: np.append(row["time"], row["time"][0]), axis=1
        )
        region["depth"] = region.apply(
            lambda row: np.append(row["depth"], row["depth"][0]), axis=1
        )
        return region

    def select_sonar_file(
        self,
        sonar_file_names: List[str],
        region: Union[float, str, list, Series, DataFrame] = None,
    ) -> List:
        """Finds sonar files in the time domain that encompasses region or list of regions

        Parameters
        ----------
        files : list
            raw filenames
        region : float, str, list, Series, DataFrame, ``None``
            region(s) to select sonar files with
            If ``None``, select all regions. Defaults to ``None``

        Returns
        -------
        files: list
            list of raw file(s) spanning the encompassing region or list of regions.
        """
        sonar_file_names.sort()
        filetimes = parse_simrad_fname_time(
            [Path(fname).name for fname in sonar_file_names]
        ).values

        # Ensure that region is a DataFrame
        region = self.select_region(region)

        times = np.hstack(region["time"].values)
        lower_idx = np.searchsorted(filetimes, times.min()) - 1
        upper_idx = np.searchsorted(filetimes, times.max())

        lower_idx = 0 if lower_idx < 0 else lower_idx

        sonar_file_names = sonar_file_names[lower_idx:upper_idx]
        return sonar_file_names

    def replace_nan_depth(self, inplace: bool = False) -> DataFrame:
        """Replace 9999.99 or -9999.99 depth values with user-specified min_depth and max_depth

        Parameters
        ----------
        inplace : bool
            Modify the current `data` inplace

        Returns
        -------
        DataFrame with depth edges replaced by Regions2D.min_depth and  Regions2D.max_depth
        """

        def replace_depth(row: Series) -> Series:
            def swap_val(val: Union[int, float]) -> Union[int, float]:
                if val == 9999.99:
                    return self.max_depth
                elif val == -9999.99:
                    return self.min_depth
                else:
                    return val

            row.at["region_bbox_top"] = swap_val(row["region_bbox_top"])
            row.at["region_bbox_bottom"] = swap_val(row["region_bbox_bottom"])
            for idx, val in enumerate(row["depth"]):
                row["depth"][idx] = swap_val(val)
            return row

        if self.min_depth is None and self.max_depth is None:
            return

        regions = self.data if inplace else self.data.copy()
        regions.loc[:] = regions.apply(replace_depth, axis=1)
        return regions

    def convert_points(
        self,
        points: Union[List, Dict, DataFrame],
        convert_time: bool = True,
        convert_depth_edges: bool = True,
    ) -> Union[List, Dict]:
        """Convert x and y values of points from the EV format.
        Returns a copy of points.
        Parameters
        ----------
        points : list, dict
            point in [x, y] format or list/dict of these
        convert_time : bool
            Whether to convert EV time to datetime64, defaults `True`
        convert_depth_edges : bool
            Whether to convert -9999.99 edges to real range values.
            Min and max ranges must be set manually or by calling `set_range_edge_from_raw`
        unix : bool
            unix : bool
            Whether or not to output the time in the unix time format
        Returns
        -------
        points : list or dict
            single converted point or list/dict of converted points depending on input
        """

        def _swap_depth_edge(self, y: Union[int, float]) -> Union[int, float]:
            if float(y) == 9999.99 and self.max_depth is not None:
                return self.max_depth
            elif float(y) == -9999.99 and self.min_depth is not None:
                return self.min_depth
            else:
                return float(y)

        def _convert_single(point: List) -> None:
            if convert_time:
                point[0] = matplotlib.dates.date2num(point[0])

            if convert_depth_edges:
                point[1] = _swap_depth_edge(point[1])

        if isinstance(points, dict):
            for point in points.values():
                _convert_single(point)
        else:
            for point in points:
                _convert_single(point)

        return points

    def plot(
        self,
        region: Union[str, List, DataFrame] = None,
        close_region: bool = False,
        **kwargs,
    ) -> None:
        """Plot a region from data.
        Automatically convert time and range_edges.

        Parameters
        ---------
        region : float, str, list, Series, DataFrame, ``None``
            Region(s) to select raw files with
            If ``None``, select all regions. Defaults to ``None``
        close_region : bool
            Plot the region as a closed polygon. Defaults to False
        kwargs : keyword arguments
            Additional arguments passed to matplotlib plot
        """

        # Ensure that region is a DataFrame
        region = self.select_region(region)

        if close_region:
            region = self.Regions2D.close_region(region)
        for _, row in region.iterrows():
            plt.plot(row["time"], row["depth"], **kwargs)

    def mask(
        self,
        da_Sv: DataArray,
        region_ids: List,
        mask_var: str = None,
        mask_labels=None,
    ) -> DataArray:
        """Mask data from Data Array containing Sv data based off of a Regions2D object
        and its regions ids.

        Parameters
        ----------
        da_Sv : Data Array
            DataArray of shape (ping_time, depth) containing Sv data.
        region_ids : list
            list IDs of regions to create mask for
        mask_var : str
            If provided, used to name the output mask array, otherwise `mask`
        mask_labels:
            None: assigns labels automatically 0,1,2,...
            "from_ids": uses the region ids
            list: uses a list of integers as labels

        Returns
        -------
        A DataArray with the data_var masked by the specified region.
        """
        if type(region_ids) == list:
            if len(region_ids) == 0:
                raise ValueError("region_ids is empty. Cannot be empty.")
        else:
            raise TypeError(
                f"region_ids must be of type list. Currently is of type {type(region_ids)}"
            )

        if isinstance(mask_labels, list) and (len(mask_labels) != len(region_ids)):
            raise ValueError(
                "If mask_labels is a list, it should be of same length as region_ids."
            )

        # Replace nan depth in regions2d.
        self.replace_nan_depth(inplace=True)

        # Dataframe containing region information.
        region_df = self.select_region(region_ids)

        # Select only columns which are important.
        region_df = region_df[["region_id", "time", "depth"]]

        # Organize the regions in a format for region mask.
        df = region_df.explode(["time", "depth"])

        # Convert region time to integer timestamp.
        df["time"] = matplotlib.dates.date2num(df["time"])

        # Create a list of dataframes for each regions.
        grouped = list(df.groupby("region_id"))

        # Convert to list of numpy arrays which is an acceptable format to create region mask.
        regions_np = [np.array(region[["time", "depth"]]) for id, region in grouped]

        # Corresponding region ids converted to int.
        region_ids = [int(id) for id, region in grouped]

        # Convert ping_time to unix_time since the masking does not work on datetime objects.
        da_Sv = da_Sv.assign_coords(
            unix_time=(
                "ping_time",
                matplotlib.dates.date2num(da_Sv.coords["ping_time"].values),
            )
        )

        # Set up mask labels.
<<<<<<< HEAD
        if mask_labels == "from_ids":
            r = regionmask.Regions(outlines=regions_np, numbers=region_ids)
        elif isinstance(mask_labels, list) or mask_labels is None:
            r = regionmask.Regions(outlines=regions_np)
        else:
            raise ValueError("mask_labels must be None, 'from_ids', or a list.")
        M = r.mask(
            da_Sv,
            lon_name="unix_time",
            lat_name="depth",
            wrap_lon=False,
        )
        if isinstance(mask_labels, list):
            # Convert default labels to mask_labels.
            S = xr.where(~M.isnull(), 0, M)
            S = M
            for idx, label in enumerate(mask_labels):
                S = xr.where(M == idx, label, S)
            M = S
=======
        if mask_labels:
            if mask_labels == "from_ids":
                # Create mask.
                r = regionmask.Regions(outlines=regions_np, numbers=region_ids)
                M = r.mask(
                    da_Sv["unix_time"],
                    da_Sv["depth"],
                    wrap_lon=False,
                )

            elif isinstance(mask_labels, list):
                # Create mask.
                r = regionmask.Regions(outlines=regions_np)
                M = r.mask(
                    da_Sv["unix_time"],
                    da_Sv["depth"],
                    wrap_lon=False,
                )
                # Convert default labels to mask_labels.
                S = xr.where(~M.isnull(), 0, M)
                S = M
                for idx, label in enumerate(mask_labels):
                    S = xr.where(M == idx, label, S)
                M = S
            else:
                raise ValueError("mask_labels must be None, 'from_ids', or a list.")
        else:
            # Create mask.
            r = regionmask.Regions(outlines=regions_np)
            try:
                M = r.mask(
                    da_Sv["unix_time"],
                    da_Sv["depth"],
                    wrap_lon=False,
                )
            except ValueError as ve:
                import warnings

                warnings.warn(
                    "Most likely using deprecated regionmask version."
                    "Make sure to use regionmask==0.8.0 or more recent versions.",
                    DeprecationWarning,
                    stacklevel=2,
                )
                raise ve
>>>>>>> 1c1510e0

        # Assign specific name to mask array, otherwise 'mask'.
        if mask_var:
            M = M.rename(mask_var)

        return M<|MERGE_RESOLUTION|>--- conflicted
+++ resolved
@@ -363,27 +363,6 @@
         )
 
         # Set up mask labels.
-<<<<<<< HEAD
-        if mask_labels == "from_ids":
-            r = regionmask.Regions(outlines=regions_np, numbers=region_ids)
-        elif isinstance(mask_labels, list) or mask_labels is None:
-            r = regionmask.Regions(outlines=regions_np)
-        else:
-            raise ValueError("mask_labels must be None, 'from_ids', or a list.")
-        M = r.mask(
-            da_Sv,
-            lon_name="unix_time",
-            lat_name="depth",
-            wrap_lon=False,
-        )
-        if isinstance(mask_labels, list):
-            # Convert default labels to mask_labels.
-            S = xr.where(~M.isnull(), 0, M)
-            S = M
-            for idx, label in enumerate(mask_labels):
-                S = xr.where(M == idx, label, S)
-            M = S
-=======
         if mask_labels:
             if mask_labels == "from_ids":
                 # Create mask.
@@ -429,7 +408,6 @@
                     stacklevel=2,
                 )
                 raise ve
->>>>>>> 1c1510e0
 
         # Assign specific name to mask array, otherwise 'mask'.
         if mask_var:
