--- conflicted
+++ resolved
@@ -6,11 +6,7 @@
 import numpy as np
 import regionmask
 import xarray as xr
-<<<<<<< HEAD
-from pandas import DataFrame, Series, isna
-=======
 from pandas import DataFrame, Series, Timestamp
->>>>>>> 3a3251b4
 from xarray import DataArray
 
 from ..utils.io import validate_path
