import pandas as pd
import numpy as np
from .ev_parser import EvParserBase
import os
from .utils import validate_path


class CalibrationParser(EvParserBase):
    """Class for parsing EV calibration (ECS) files
    """
    def __init__(self, input_file=None):
        super().__init__(input_file, 'ECS')

    def _parse_settings(self, fid, ignore_comments):
        """Reads lines from an open file.
        The function expects the lines to be in the format <field> = <value>.
        There may be hash marks (#) before the field and after the value.
        Collects these fields and values into a dictionary until a blank line is encountered
        """
        settings = {}
        while True:
            line = self.read_line(fid, split=True)
            # Exit loop if no more fields in section
            if len(line) == 0:
                break
            # Check if field is commented out
            if line[0] == '#':
                if ignore_comments:
                    continue
                else:
                    idx = 1
            else:
                idx = 0

            field = line[idx]
            val = line[idx + 2]
            # If no value is recorded for the field, save a nan
            val = np.nan if val == '#' else val
            settings[field] = val
        return settings

    def _parse_sourcecal(self, fid, ignore_comments):
        """Parses the 'SOURCECAL SETTTINGS' section.
        Returns a dictionary with keys being the name of the sourcecal
        and values being a key value dictionary parsed by _parse_settings
        """
        sourcecal = {}
        # Parse all 'SourceCal' sections. Return when all have been parsed
        while True:
            cal_name = self.read_line(fid, split=True)
            if len(cal_name) > 0 and cal_name[0] == 'SourceCal':
                sourcecal['_'.join(cal_name)] = self._parse_settings(fid, ignore_comments=ignore_comments)
            else:
                return sourcecal

    def parse_file(self, ignore_comments=True):
        def advance_to_section(fid, section):
            # Function for skipping lines that do not contain the variables to save
            cont = True
            # Read lines
            while cont:
                line = fid.readline()
                if section in line:
                    cont = False
            fid.readline()          # Bottom of heading box
            fid.readline()          # Blank line

        fid = open(self.input_file, encoding='utf-8-sig')

        advance_to_section(fid, 'FILESET SETTINGS')
        fileset_settings = self._parse_settings(fid, ignore_comments=ignore_comments)
        advance_to_section(fid, 'SOURCECAL SETTINGS')
        sourcecal_settings = self._parse_sourcecal(fid, ignore_comments=ignore_comments)
        advance_to_section(fid, 'LOCALCAL SETTINGS')
        localcal_settings = self._parse_settings(fid, ignore_comments=ignore_comments)

        self.output_data = {
            'fileset_settings': fileset_settings,
            'sourcecal_settings': sourcecal_settings,
            'localcal_settings': localcal_settings,
        }

    def to_csv(self, save_path=None, **kwargs):
        """Convert an Echoview calibration .ecs file to a .csv file

        Parameters
        ----------
        save_path : str
            path to save the CSV file to
        kwargs
            keyword arguments passed into `parse_file`
        """
        def get_row_from_source(row_dict, source_dict, **kw):
            source_dict.update(kw)
            for k, v in source_dict.items():
                row_dict[k] = v
            return pd.Series(row_dict)

        # Parse ECS file if it hasn't already been done
        if not self.output_data:
            self.parse_file(**kwargs)

        # Check if the save directory is safe
        save_path = validate_path(save_path=save_path, input_file=self.input_file, ext='.csv')

        df = pd.DataFrame()
        id_keys = ['value_source', 'channel']
        fileset_keys = list(self.output_data['fileset_settings'].keys())
        sourcecal_keys = list(list(self.output_data['sourcecal_settings'].values())[0].keys())
        localset_keys = list(self.output_data['localcal_settings'].keys())

        # Combine keys from the different sections and remove duplicates
        row_dict = dict.fromkeys(id_keys + fileset_keys + sourcecal_keys + localset_keys, np.nan)

        for cal, cal_settings in self.output_data['sourcecal_settings'].items():
            row_fileset = get_row_from_source(
                row_dict=row_dict.copy(),
                source_dict=self.output_data['fileset_settings'],
                value_source='FILESET',
                channel=cal,
            )
            row_sourcecal = get_row_from_source(
                row_dict=row_dict.copy(),
                source_dict=cal_settings,
                value_source='SOURCECAL',
                channel=cal,
            )
            row_localset = get_row_from_source(
                row_dict=row_dict.copy(),
                source_dict=self.output_data['localcal_settings'],
                value_source='LOCALSET',
                channel=cal,
            )
            df = df.append([row_fileset, row_sourcecal, row_localset], ignore_index=True)

        # Export to csv
        df.to_csv(save_path, index=False)
<<<<<<< HEAD
        self._output_path.append(save_path)
=======
        self._output_file.append(save_path)
>>>>>>> d5173435
<|MERGE_RESOLUTION|>--- conflicted
+++ resolved
@@ -135,8 +135,4 @@
 
         # Export to csv
         df.to_csv(save_path, index=False)
-<<<<<<< HEAD
-        self._output_path.append(save_path)
-=======
-        self._output_file.append(save_path)
->>>>>>> d5173435
+        self._output_file.append(save_path)