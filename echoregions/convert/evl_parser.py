import pandas as pd
import os
from .utils import parse_time, validate_path
from .ev_parser import EvParserBase


class LineParser(EvParserBase):
    """Class for parsing EV lines (EVL) files
    """
    def __init__(self, input_file=None):
        super().__init__(input_file, 'EVL')

    def _parse(self, fid, replace_nan_range_value=None):
        # Read header containing metadata about the EVL file
        file_type, file_format_number, ev_version = self.read_line(fid, True)
        file_metadata = {
            'file_name': os.path.splitext(os.path.basename(self.input_file))[0],
            'file_type': file_type,
            'file_format_number': file_format_number,
            'echoview_version': ev_version
        }
        points = {}
        n_points = int(self.read_line(fid))
        for i in range(n_points):
            date, time, depth, status = self.read_line(fid, split=True)
            if replace_nan_range_value is not None and depth == '-10000.990000':
                depth = replace_nan_range_value
            points[i] = {
                'x': f'D{date}T{time}',           # Format: D{CCYYMMDD}T{HHmmSSssss}
                'y': depth,                           # Depth [m]
                'status': status                      # 0 = none, 1 = unverified, 2 = bad, 3 = good
            }
        return file_metadata, points

    def to_csv(self, save_path=None):
        """Convert an Echoview lines .evl file to a .csv file

        Parameters
        ----------
        save_path : str
            path to save the CSV file to
        """
        if not self.output_data:
            self.parse_file()

        # Check if the save directory is safe
        save_path = validate_path(save_path=save_path, input_file=self.input_file, ext='.csv')

        # Save a row for each point
        df = pd.concat(
            [pd.DataFrame([point], columns=['x', 'y', 'status']) for
                pid, point in self.output_data['points'].items()],
            ignore_index=True
        )
        # Save file metadata for each point
        metadata = pd.Series(self.output_data['metadata'])
        for k, v in metadata.items():
            df[k] = v

        # Reorder columns and export to csv
        df.to_csv(save_path, index=False)
<<<<<<< HEAD
        self._output_path.append(save_path)
=======
        self._output_file.append(save_path)
>>>>>>> d5173435

    def convert_points(self, points, convert_time=True, replace_nan_range_value=None):
        """Convert x and y values of points from the EV format.
        Modifies points in-place.

        Parameters
        ----------
        points : list
            Dictionary containing EVL points
        convert_time : bool
            Whether to convert EV time to datetime64, defaults to `True`
        replace_nan_range_value : bool
            Value to replace -10000.990000 ranges with.
            Don't replace if `None`

        Returns
        -------
        points : dict
            dicationary of converted points
        """
        for point in points.values():
            if convert_time:
                point['x'] = parse_time(point['x'])
            if replace_nan_range_value is not None and float(point['y'] == -10000.99):
                point['y'] = replace_nan_range_value
        return points

    @staticmethod
    def points_dict_to_list(points):
        """Convert a dictionary of points to a list

        Parameters
        ----------
        points : dict
            dict of points from parsing an EVL file

        Returns
        -------
        points : list
            list of points in [x, y] format
        """
        return [[p['x'], p['y']] for p in points.values()]<|MERGE_RESOLUTION|>--- conflicted
+++ resolved
@@ -59,11 +59,7 @@
 
         # Reorder columns and export to csv
         df.to_csv(save_path, index=False)
-<<<<<<< HEAD
-        self._output_path.append(save_path)
-=======
         self._output_file.append(save_path)
->>>>>>> d5173435
 
     def convert_points(self, points, convert_time=True, replace_nan_range_value=None):
         """Convert x and y values of points from the EV format.
