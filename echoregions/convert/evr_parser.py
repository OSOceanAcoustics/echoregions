--- conflicted
+++ resolved
@@ -87,13 +87,8 @@
             r_detection_settings = [
                 fid.readline().strip() for line in range(n_detection_setting_lines)
             ]
-<<<<<<< HEAD
-            # Add classification to region data
-            r_metadata["region_classification"] = fid.readline().strip()
-=======
             # Add class to region data
-            r_metadata["region_class"] = self.read_line(fid)
->>>>>>> 11fd54d8
+            r_metadata["region_class"] = fid.readline().strip()
             # Add point x and y
             points_line = fid.readline().strip().split()
             # For type: 0=bad (No data), 1=analysis, 3=fishtracks, 4=bad (empty water)
