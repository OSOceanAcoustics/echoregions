--- conflicted
+++ resolved
@@ -32,36 +32,23 @@
 
             return {
                 "region_id": int(line[2]),
-<<<<<<< HEAD
                 "region_structure_version": line[0],  # 13 currently
                 "region_point_count": line[1],  # Number of points in the region
                 "region_selected": line[3],  # Always 0
                 "region_creation_type": line[4],  # How the region was created
                 "dummy": line[5],  # Always -1
                 "region_bbox_calculated": bound_calculated,  # 1 if next 4 fields valid.
-=======
-                "structure_version": line[0],  # 13 currently
-                "point_count": line[1],  # Number of points in the region
-                "selected": line[3],  # Always 0
-                "creation_type": line[4],  # How the region was created
-                "dummy": line[5],  # Always -1
-                "bounding_rectangle_calculated": bound_calculated,  # 1 if next 4 fields valid.
->>>>>>> 4244e409
+
                 # O otherwise
                 # Date encoded as CCYYMMDD and times in HHmmSSssss
                 # Where CC=Century, YY=Year, MM=Month, DD=Day, HH=Hour,
                 # mm=minute, SS=second, ssss=0.1 milliseconds
-<<<<<<< HEAD
+              
                 "region_bbox_left": left,  # Time and date of bounding box left x
                 "region_bbox_right": right,  # Time and date of bounding box right x
                 "region_bbox_top": top,  # Top of bounding box
                 "region_bbox_bottom": bottom,  # Bottom of bounding box
-=======
-                "bounding_rectangle_left": left,  # Time and date of bounding box left x
-                "bounding_rectangle_right": right,  # Time and date of bounding box right x
-                "bounding_rectangle_top": top,  # Top of bounding box
-                "bounding_rectangle_bottom": bottom,  # Bottom of bounding box
->>>>>>> 4244e409
+
             }
 
         def _parse_points(line):
@@ -78,16 +65,10 @@
         file_type, file_format_number, echoview_version = self.read_line(fid, True)
         file_metadata = pd.Series(
             {
-<<<<<<< HEAD
                 # TODO: add back the trailing ".evr" in filename for completeness
                 "file_name": os.path.splitext(os.path.basename(self.input_file))[0],
                 "file_type": file_type,
                 "evr_file_format_number": file_format_number,
-=======
-                "file_name": os.path.splitext(os.path.basename(self.input_file))[0],
-                "file_type": file_type,
-                "file_format_number": file_format_number,
->>>>>>> 4244e409
                 "echoview_version": echoview_version,
             }
         )
@@ -98,11 +79,9 @@
         for r in range(n_regions):
             # Unpack region data
             fid.readline()  # blank line separates each region
-<<<<<<< HEAD
 
             # TODO: consider using fid.readlines() directly for code readability
-=======
->>>>>>> 4244e409
+
             r_metadata = _region_metadata_to_dict(self.read_line(fid, True))
             # Add notes to region data
             n_note_lines = int(self.read_line(fid))
@@ -112,7 +91,7 @@
             r_detection_settings = [
                 self.read_line(fid) for line in range(n_detection_setting_lines)
             ]
-<<<<<<< HEAD
+
             # Add class to region data
             r_metadata["region_class"] = self.read_line(fid)
             # Add point x and y
@@ -121,33 +100,17 @@
             r_metadata["region_type"] = points_line.pop()
             r_points = _parse_points(points_line)
             r_metadata["region_name"] = self.read_line(fid)
-=======
-            # Add classification to region data
-            r_metadata["region_classification"] = self.read_line(fid)
-            # Add point x and y
-            points_line = self.read_line(fid, True)
-            # For type: 0=bad (No data), 1=analysis, 3=fishtracks, 4=bad (empty water)
-            r_metadata["type"] = points_line.pop()
-            r_points = _parse_points(points_line)
-            r_metadata["name"] = self.read_line(fid)
->>>>>>> 4244e409
 
             # Store region data into a GeoDataFrame
             row = pd.concat(
                 [
                     file_metadata,
                     pd.Series(r_metadata)[r_metadata.keys()],
-<<<<<<< HEAD
                     pd.Series({"time": r_points[0]}),
                     pd.Series({"depth": r_points[1]}),
                     pd.Series({"region_notes": r_notes}),
                     pd.Series({"region_detection_settings": r_detection_settings}),
-=======
-                    pd.Series({"ping_time": r_points[0]}),
-                    pd.Series({"depth": r_points[1]}),
-                    pd.Series({"notes": r_notes}),
-                    pd.Series({"detection_settings": r_detection_settings}),
->>>>>>> 4244e409
+
                 ]
             )
             df = df.append(row, ignore_index=True)
