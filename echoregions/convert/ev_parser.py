--- conflicted
+++ resolved
@@ -91,11 +91,7 @@
         # Save the entire parsed EVR dictionary as a JSON file
         with open(save_path, 'w') as f:
             f.write(json.dumps(self.output_data, indent=indent))
-<<<<<<< HEAD
-        self._output_path.append(str(save_path))
-=======
         self._output_file.append(str(save_path))
->>>>>>> d5173435
 
     def to_csv(self):
         """Base method for saving to a csv file"""