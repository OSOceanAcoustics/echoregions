import json
from pathlib import Path
from typing import Dict, Iterable, List, Union

import matplotlib
import matplotlib.pyplot as plt
import numpy as np
import pandas as pd
import regionmask
import xarray as xr
from pandas import DataFrame, Timestamp
from xarray import DataArray

from ..utils.io import validate_path
from .lines_parser import parse_evl, parse_lines_df

ECHOVIEW_NAN_DEPTH_VALUE = -10000.99


class Lines:
    """
    Class that contains and performs operations with Depth/Lines data from Echoview EVL files.
    """

    def __init__(
        self,
        input_file: Union[str, pd.DataFrame],
        nan_depth_value: float = None,
        input_type: str = "EVL",
    ):
        self.input_file = input_file
        if input_type == "EVL":
            self.data = parse_evl(input_file)
        elif input_type == "CSV":
            self.data = parse_lines_df(input_file)
        else:
            raise ValueError(f"Lines input_type must be EVL or CSV. Got {input_type} instead.")
        self.output_file = []

        self._nan_depth_value = None  # Set to replace -10000.99 depth values with (EVL only)
        self._nan_depth_value = nan_depth_value

    def __iter__(self) -> Iterable:
        """Get points as an iterable. Allows looping over Lines object."""
        return iter(self.points)

    def __getitem__(self, idx: int) -> Union[Dict, List]:
        """Indexing lines object will return the point at that index"""
        return self.points[idx]

    def replace_nan_depth(self, inplace: bool = False) -> Union[DataFrame, None]:
        """Replace -10000.99 depth values with user-specified _nan_depth_value

        Parameters
        ----------
        inplace : bool
            Modify the current `data` inplace

        Returns
        -------
        DataFrame with depth edges replaced by Lines._nan_depth_value
        """
        if self._nan_depth_value is None:
            return

        regions = self.data if inplace else self.data.copy()
        regions["depth"] = regions["depth"].apply(
            lambda x: self._nan_depth_value if x == ECHOVIEW_NAN_DEPTH_VALUE else x
        )
        if not inplace:
            return regions

    def to_csv(self, save_path: Union[str, Path], mode: str = "w", **kwaargs) -> None:
        """Save a Dataframe to a .csv file

        Parameters
        ----------
        save_path : Union[str, Path]
            Path to save the CSV file to.
        mode : str
            Write mode arg for to_csv. Defaults to 'w'.
        """
        # Check if the save directory is safe
        save_path = validate_path(save_path=save_path, input_file=self.input_file, ext=".csv")
        # Reorder columns and export to csv
        self.data.to_csv(save_path, mode=mode, **kwaargs)
        self.output_file.append(save_path)

    def to_evl(self, save_path: Union[str, Path], mode: str = "w") -> None:
        """Save a Dataframe to a .evl file

        Parameters
        ----------
        save_path : Union[str, Path]
            Path to save the `evl` file to.
        mode : str
            Write mode arg for IO open. Defaults to 'w'.
        """
        # Check if the save directory is safe
        save_path = validate_path(save_path=save_path, input_file=self.input_file, ext=".evl")

        # Grab header information
        echoview_version = (
            f"EVBD 3 {self.data.iloc[0]['echoview_version']}"
            if len(self.data) > 0
            else "EVBD 3 12.0.341.42620"
        )
        number_of_regions = str(len(self.data))

        with open(save_path, mode=mode) as f:
            # Write header to `.evl`
            f.write(echoview_version + "\n")
            f.write(number_of_regions + "\n")

            # Write each bottom point to `.evl`
            for _, row in self.data.iterrows():
                f.write(
                    str(row["time"].strftime("%Y%m%d"))
                    + " "
                    + str(row["time"].strftime("%H%M%S%f"))[:-2]
                    + "  "
                    + str(row["depth"])
                    + " "
                    + str(row["status"])
                    + "\n"
                )
        f.close()

        # Append save_path
        self.output_file.append(save_path)

    def to_json(self, save_path: str = None, pretty: bool = True, **kwargs) -> None:
        # TODO Currently only EVL files can be exported to JSON
        """Convert supported formats to .json file.

        Parameters
        ----------
        save_path : str
            path to save the JSON file to
        pretty : bool, default True
            Output more human readable JSON
        kwargs
            keyword arguments passed into `parse_file`
        """
        # Check if the save directory is safe
        save_path = validate_path(save_path=save_path, input_file=self.input_file, ext=".json")
        indent = 4 if pretty else None

        # Save the entire parsed EVR dictionary as a JSON file
        with open(save_path, "w") as f:
            f.write(json.dumps(self.data.to_json(), indent=indent))
        self.output_file.append(save_path)

    def plot(
        self,
        fmt: str = "",
        start_time: Timestamp = None,
        end_time: Timestamp = None,
        fill_between: bool = False,
        max_depth: Union[int, float] = 0,
        **kwargs,
    ) -> None:
        """
        Plot the points in the EVL file.

        Parameters
        ----------
        fmt : str, optional
            A format string such as 'bo' for blue circles.
            See matplotlib documentation for more information.
        start_time : datetime64, default ``None``
            Lower time bound.
        end_time : datetime64, default ``None``
            Upper time bound.
        fill_between : bool, default True
            Use matplotlib `fill_between` to plot the line.
            The area between the EVL points and `max_depth` will be filled in.
        max_depth : float, default 0
            The `fill_between` function will color in the area betwen the points and
            this depth value given in meters.
        alpha : float, default 0.5
            Opacity of the plot
        kwargs : keyword arguments
            Additional arguments passed to matplotlib `plot` or `fill_between`.
            Useful arguments include `color`, `lw`, and `marker`.
        """
        if not (isinstance(start_time, Timestamp)):
            raise TypeError(
                f"start time is of type {type(start_time)} \
                            It must be of of type Pandas Timestamp."
            )
        if not (isinstance(end_time, Timestamp)):
            raise TypeError(
                f"end time is of type {type(end_time)} \
                            It must be of of type Pandas Timestamp."
            )

        df = self.data
        if start_time is not None:
            df = df[df["time"] > start_time]
        if end_time is not None:
            df = df[df["time"] < end_time]

        if fill_between:
            plt.fill_between(df.time, df.depth, max_depth, **kwargs)
        else:
            plt.plot(df.time, df.depth, fmt, **kwargs)

    def _filter_bottom(self, bottom, start_date, end_date, operation):
<<<<<<< HEAD
=======
        """
        Selects the values of the bottom between two dates (non-inclusive).
        """
        after_start_date = bottom["time"] > start_date
        before_end_date = bottom["time"] < end_date
        between_two_dates = after_start_date & before_end_date
        filtered_bottom = bottom.loc[between_two_dates]
        if operation == "above_below":
            filtered_bottom = filtered_bottom.set_index("time")
        return filtered_bottom

    def mask(self, da_Sv: DataArray, operation: str = "regionmask", **kwargs):
>>>>>>> a6d1ded6
        """
        Selects the values of the bottom between two dates (non-inclusive).
        """
        after_start_date = bottom["time"] > start_date
        before_end_date = bottom["time"] < end_date
        between_two_dates = after_start_date & before_end_date
        filtered_bottom = bottom.loc[between_two_dates]
        if operation == "above_below":
            filtered_bottom = filtered_bottom.set_index("time")
        return filtered_bottom

    def bottom_mask(self, da_Sv: DataArray, operation: str = "regionmask", **kwargs):
        """
        Subsets a bottom dataset to the range of an Sv dataset. Create a bottom mask of
        the same shape as data found in the Echogram object:
        Bottom: 1, Otherwise: 0.

        Parameters
        ----------
        da_Sv : Xarray DataArray
            Matrix of coordinates (ping_time, depth) that contains Sv values.
        operation : str
            Whether to use regionmask or below/above logic to produce the bottom mask.
        **kwargs : dict
            Keyword arguments to be passed to pandas.DataFrame.interpolate.

        Returns
        -------
        bottom_mask : Xarray DataArray
            Matrix of coordinates (ping_time, depth) with values such that bottom: 1,
            otherwise: 0.
        bottom_points : pd.DataFrame
            DataFrame containing depth and time.

        Notes
        -----
        If operation == 'regionmask':
            We create 4 additional bottom points that further describe the boundary that we want
            regionmask to mask:

            1) Point at the bottom leftmost corner. The depth of this point is based on the
            maximum of the EVL bottom point depth and the Echogram depth, plus an additional
            1.0 float offset.
            2) Point at the leftmost edge of the Echogram where depth is based on the closest
            EVL bottom point to this leftmost edge. One can think of this as a left facing
            extension of the leftmost EVL bottom point until the left edge of the Echogram.
            3) Point at the rightmost edge of the Echogram where depth is based on the closest
            EVL bottom point to this rightmost edge. One can think of this as a right facing
            extension of the rightmost EVL bottom point until the right edge of the Echogram.
            4) Point at the bottom rightmost corner. The depth of this point is the same as 1.

            The points are there to ensure that regionmask captures the appropriate area during masking.
            The offset in Point 1 and Point 4 is here to make sure that the line connecting the bottom-most
            points are clear of any other points. This would be a problem in the case where there is a point
            in the middle that matches the maximum of the Sv and EVL point depth. This would lead to
            regionmask creating possibly 2+ regions, which is behavior that could lead to different outputs.
            The offset ensures that regionmask always creates just 1 region.

            In the dataframe passed into regionmask, the following points are connected in the
            following order: [1, 2, bottom points, 3, 4, 1].

            For further information on how regionmask deals with edges:
            https://regionmask.readthedocs.io/en/stable/notebooks/method.html
        If operation == 'above_below':
            Prior to creating the mask, this method performs interpolation on the bottom data
            points found in the lines.data dataframe.
            The nearest interpolation method from Pandas has a problem when points are far
            from each other.
        """

        if not isinstance(da_Sv, DataArray):
            raise TypeError(
                f"Input da_Sv must be of type DataArray. da_Sv was instead of type {type(da_Sv)}"
            )

        if operation not in ["regionmask", "above_below"]:
            raise ValueError(
                "Argument ```option``` must be either 'regionmask' or 'above_below'. "
                f"Cannot be {operation}."
            )

        lines_df = self.data

        # new index
        echogram_ping_time = list(da_Sv.ping_time.data)

        # filter bottom within start and end time
        start_time = da_Sv.ping_time.data.min()
        end_time = da_Sv.ping_time.data.max()
        filtered_bottom = self._filter_bottom(lines_df, start_time, end_time, operation)
        filtered_bottom = filtered_bottom[~filtered_bottom.index.duplicated()]

        if len(filtered_bottom) > 0:
            if operation == "regionmask":
                # Filter columns and sort rows
                bottom_points = filtered_bottom.copy()[["time", "depth"]].sort_values(by="time")

                # Calculate left and right most bottom point depth values
                bottom_points_min_time_depth = bottom_points.loc[
                    bottom_points["time"].idxmin(), "depth"
                ]
                bottom_points_max_time_depth = bottom_points.loc[
                    bottom_points["time"].idxmax(), "depth"
                ]

                # Calculate maximum depth between bottom points and Sv and add additional offset
                maximum_depth_plus_offset = (
<<<<<<< HEAD
                    max([da_Sv["depth"].max().data, bottom_points["depth"].max()]) + 1.0
=======
                    max([da_Sv["depth"].max().data, bottom_points["depth"].max()]) + 50.0
>>>>>>> a6d1ded6
                )

                # Calculate new corner rows:
                left_side_new_rows = pd.DataFrame(
                    {
                        "time": [
                            pd.to_datetime(da_Sv["ping_time"].min().data),
                            pd.to_datetime(da_Sv["ping_time"].min().data),
                        ],
                        "depth": [maximum_depth_plus_offset, bottom_points_min_time_depth],
                    }
                )
                right_side_new_rows = pd.DataFrame(
                    {
                        "time": [
                            pd.to_datetime(da_Sv["ping_time"].max().data),
                            pd.to_datetime(da_Sv["ping_time"].max().data),
                        ],
                        "depth": [bottom_points_max_time_depth, maximum_depth_plus_offset],
                    }
                )

                # Concat new corner rows to bottom points
                bottom_points = pd.concat(
                    [left_side_new_rows, bottom_points, right_side_new_rows]
                ).reset_index(drop=True)

                # Convert region time to integer timestamp.
                bottom_points_with_int_timestamp = bottom_points.copy()
                bottom_points_with_int_timestamp["time"] = matplotlib.dates.date2num(
                    bottom_points_with_int_timestamp["time"]
                )

                # Convert ping_time to unix_time since the masking does not work on datetime objects.
                da_Sv = da_Sv.assign_coords(
                    unix_time=(
                        "ping_time",
                        matplotlib.dates.date2num(da_Sv.coords["ping_time"].values),
                    )
                )

                # Create bottom mask
                # bottom: True, otherwise: False
                r = regionmask.Regions(
                    outlines=[np.array(bottom_points_with_int_timestamp)],
                    overlap=False,
                )
                bottom_mask = xr.where(
                    np.isnan(
                        r.mask(
                            da_Sv["unix_time"],
                            da_Sv["depth"],
                            wrap_lon=False,
                        )
                    ),
                    False,
                    True,
                )
            else:
                # create joint index
                joint_index = list(
                    set(list(pd.DataFrame(echogram_ping_time)[0]) + list(filtered_bottom.index))
                )

                # Interpolate on the echogram coordinates. Note that some interpolation kwaargs
                # will result in some interpolation NaN values. The ffill and bfill lines
                # are there to fill in these NaN values.
                # TODO There exists a problem where when we use .loc prior to reindexing
                # we are hit with a key not found error.
                bottom_points = (
                    filtered_bottom[["depth"]]
                    .reindex(joint_index)
                    .interpolate(**kwargs)
                    .loc[echogram_ping_time]
                    .ffill()
                    .bfill()
                )

                # convert to data array for bottom
                bottom_da = bottom_points["depth"].to_xarray()
                bottom_da = bottom_da.rename({"time": "ping_time"})

                # create a data array of depths
                depth_da = da_Sv["depth"] + xr.zeros_like(da_Sv)

                # create a mask for the bottom:
                # bottom: True, otherwise: False
                bottom_mask = depth_da >= bottom_da

                # Reset bottom_points index so that time index becomes time column
                bottom_points = bottom_points.reset_index()

            # Set bottom points to be pandas datetime
            bottom_points["time"] = pd.to_datetime(bottom_points["time"])

        else:
            # Set everything to False
            bottom_mask = xr.full_like(da_Sv, False)

            # Set bottom points to empty DataFrame with time and depth columns
            bottom_points = pd.DataFrame(columns=["depth", "time"])

        # Bottom: True becomes 1, False becomes 0
        bottom_mask = bottom_mask.where(True, 1, 0)

        return bottom_mask, bottom_points<|MERGE_RESOLUTION|>--- conflicted
+++ resolved
@@ -206,34 +206,7 @@
         else:
             plt.plot(df.time, df.depth, fmt, **kwargs)
 
-    def _filter_bottom(self, bottom, start_date, end_date, operation):
-<<<<<<< HEAD
-=======
-        """
-        Selects the values of the bottom between two dates (non-inclusive).
-        """
-        after_start_date = bottom["time"] > start_date
-        before_end_date = bottom["time"] < end_date
-        between_two_dates = after_start_date & before_end_date
-        filtered_bottom = bottom.loc[between_two_dates]
-        if operation == "above_below":
-            filtered_bottom = filtered_bottom.set_index("time")
-        return filtered_bottom
-
-    def mask(self, da_Sv: DataArray, operation: str = "regionmask", **kwargs):
->>>>>>> a6d1ded6
-        """
-        Selects the values of the bottom between two dates (non-inclusive).
-        """
-        after_start_date = bottom["time"] > start_date
-        before_end_date = bottom["time"] < end_date
-        between_two_dates = after_start_date & before_end_date
-        filtered_bottom = bottom.loc[between_two_dates]
-        if operation == "above_below":
-            filtered_bottom = filtered_bottom.set_index("time")
-        return filtered_bottom
-
-    def bottom_mask(self, da_Sv: DataArray, operation: str = "regionmask", **kwargs):
+    def bottom_mask(self, da_Sv: DataArray, **kwargs):
         """
         Subsets a bottom dataset to the range of an Sv dataset. Create a bottom mask of
         the same shape as data found in the Echogram object:
@@ -315,116 +288,38 @@
         filtered_bottom = filtered_bottom[~filtered_bottom.index.duplicated()]
 
         if len(filtered_bottom) > 0:
-            if operation == "regionmask":
-                # Filter columns and sort rows
-                bottom_points = filtered_bottom.copy()[["time", "depth"]].sort_values(by="time")
-
-                # Calculate left and right most bottom point depth values
-                bottom_points_min_time_depth = bottom_points.loc[
-                    bottom_points["time"].idxmin(), "depth"
-                ]
-                bottom_points_max_time_depth = bottom_points.loc[
-                    bottom_points["time"].idxmax(), "depth"
-                ]
-
-                # Calculate maximum depth between bottom points and Sv and add additional offset
-                maximum_depth_plus_offset = (
-<<<<<<< HEAD
-                    max([da_Sv["depth"].max().data, bottom_points["depth"].max()]) + 1.0
-=======
-                    max([da_Sv["depth"].max().data, bottom_points["depth"].max()]) + 50.0
->>>>>>> a6d1ded6
-                )
-
-                # Calculate new corner rows:
-                left_side_new_rows = pd.DataFrame(
-                    {
-                        "time": [
-                            pd.to_datetime(da_Sv["ping_time"].min().data),
-                            pd.to_datetime(da_Sv["ping_time"].min().data),
-                        ],
-                        "depth": [maximum_depth_plus_offset, bottom_points_min_time_depth],
-                    }
-                )
-                right_side_new_rows = pd.DataFrame(
-                    {
-                        "time": [
-                            pd.to_datetime(da_Sv["ping_time"].max().data),
-                            pd.to_datetime(da_Sv["ping_time"].max().data),
-                        ],
-                        "depth": [bottom_points_max_time_depth, maximum_depth_plus_offset],
-                    }
-                )
-
-                # Concat new corner rows to bottom points
-                bottom_points = pd.concat(
-                    [left_side_new_rows, bottom_points, right_side_new_rows]
-                ).reset_index(drop=True)
-
-                # Convert region time to integer timestamp.
-                bottom_points_with_int_timestamp = bottom_points.copy()
-                bottom_points_with_int_timestamp["time"] = matplotlib.dates.date2num(
-                    bottom_points_with_int_timestamp["time"]
-                )
-
-                # Convert ping_time to unix_time since the masking does not work on datetime objects.
-                da_Sv = da_Sv.assign_coords(
-                    unix_time=(
-                        "ping_time",
-                        matplotlib.dates.date2num(da_Sv.coords["ping_time"].values),
-                    )
-                )
-
-                # Create bottom mask
-                # bottom: True, otherwise: False
-                r = regionmask.Regions(
-                    outlines=[np.array(bottom_points_with_int_timestamp)],
-                    overlap=False,
-                )
-                bottom_mask = xr.where(
-                    np.isnan(
-                        r.mask(
-                            da_Sv["unix_time"],
-                            da_Sv["depth"],
-                            wrap_lon=False,
-                        )
-                    ),
-                    False,
-                    True,
-                )
-            else:
-                # create joint index
-                joint_index = list(
-                    set(list(pd.DataFrame(echogram_ping_time)[0]) + list(filtered_bottom.index))
-                )
-
-                # Interpolate on the echogram coordinates. Note that some interpolation kwaargs
-                # will result in some interpolation NaN values. The ffill and bfill lines
-                # are there to fill in these NaN values.
-                # TODO There exists a problem where when we use .loc prior to reindexing
-                # we are hit with a key not found error.
-                bottom_points = (
-                    filtered_bottom[["depth"]]
-                    .reindex(joint_index)
-                    .interpolate(**kwargs)
-                    .loc[echogram_ping_time]
-                    .ffill()
-                    .bfill()
-                )
-
-                # convert to data array for bottom
-                bottom_da = bottom_points["depth"].to_xarray()
-                bottom_da = bottom_da.rename({"time": "ping_time"})
-
-                # create a data array of depths
-                depth_da = da_Sv["depth"] + xr.zeros_like(da_Sv)
-
-                # create a mask for the bottom:
-                # bottom: True, otherwise: False
-                bottom_mask = depth_da >= bottom_da
-
-                # Reset bottom_points index so that time index becomes time column
-                bottom_points = bottom_points.reset_index()
+            # create joint index
+            joint_index = list(
+                set(list(pd.DataFrame(echogram_ping_time)[0]) + list(filtered_bottom.index))
+            )
+
+            # Interpolate on the echogram coordinates. Note that some interpolation kwaargs
+            # will result in some interpolation NaN values. The ffill and bfill lines
+            # are there to fill in these NaN values.
+            # TODO There exists a problem where when we use .loc prior to reindexing
+            # we are hit with a key not found error.
+            bottom_points = (
+                filtered_bottom[["depth"]]
+                .reindex(joint_index)
+                .interpolate(**kwargs)
+                .loc[echogram_ping_time]
+                .ffill()
+                .bfill()
+            )
+
+            # convert to data array for bottom
+            bottom_da = bottom_points["depth"].to_xarray()
+            bottom_da = bottom_da.rename({"time": "ping_time"})
+
+            # create a data array of depths
+            depth_da = da_Sv["depth"] + xr.zeros_like(da_Sv)
+
+            # create a mask for the bottom:
+            # bottom: True, otherwise: False
+            bottom_mask = depth_da >= bottom_da
+
+            # Reset bottom_points index so that time index becomes time column
+            bottom_points = bottom_points.reset_index()
 
             # Set bottom points to be pandas datetime
             bottom_points["time"] = pd.to_datetime(bottom_points["time"])
