<<<<<<< HEAD
from .io import check_file_extension_existence, from_JSON, validate_save_path
=======
"""
Utility functions that facilitate file and time processing.
"""

from .io import check_file, from_JSON
>>>>>>> 30fb1fc5
from .time import parse_simrad_fname_time, parse_time

__all__ = [
    "from_JSON",
    "check_file_extension_existence",
    "validate_save_path",
    "parse_simrad_fname_time",
    "parse_time",
]<|MERGE_RESOLUTION|>--- conflicted
+++ resolved
@@ -1,12 +1,8 @@
-<<<<<<< HEAD
-from .io import check_file_extension_existence, from_JSON, validate_save_path
-=======
 """
 Utility functions that facilitate file and time processing.
 """
 
 from .io import check_file, from_JSON
->>>>>>> 30fb1fc5
 from .time import parse_simrad_fname_time, parse_time
 
 __all__ = [
