--- conflicted
+++ resolved
@@ -74,15 +74,6 @@
     return str(save_path)
 
 
-<<<<<<< HEAD
-def check_file_extension_existence(file: str, format: str) -> None:
-    """
-    Checks if file extension is correct and if file exists.
-
-    Arguments:
-        file: str; filename for file to be checked.
-        format: str; desired value for file extension of input file.
-=======
 def check_file(file: str, format: Union[List[str], str]) -> None:
     """
     Checks file name format and file existence.
@@ -93,7 +84,6 @@
         File name to check for format and existence.
     format : str, list
         File format.
->>>>>>> 30fb1fc5
     """
     if file is not None:
         if not re.search(rf".{format}$", file, flags=re.IGNORECASE):
