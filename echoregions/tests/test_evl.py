--- conflicted
+++ resolved
@@ -1,19 +1,12 @@
 from pathlib import Path
 
 import echoregions as er
-<<<<<<< HEAD
 
 data_dir = Path("./echoregions/test_data/")
 evl_path = data_dir / "x1.evl"
 
-
 # TODO: Make a new EVL file with only 1 line,
 # and check for the exact value for all fields
-=======
-
-data_dir = Path("./echoregions/test_data/ek60/")
-evl_path = data_dir / "x1.bottom.evl"
->>>>>>> 4244e409
 
 
 def test_plot_evl():
