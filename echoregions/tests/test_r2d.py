--- conflicted
+++ resolved
@@ -257,7 +257,6 @@
         _ = r2d.mask(da_Sv, empty_list)
 
 
-<<<<<<< HEAD
 def test_within_transect():
     """
     Tests functionality for transect_mask.
@@ -335,7 +334,6 @@
         evr_path = data_dir + "x1_ET_RT.evr"
         r2d = er.read_evr(evr_path)
         _ = r2d.transect_mask(da_Sv=da_Sv, transect_dict=transect_dict)
-=======
 def test_mask_2d_3d_2d_3d():
     """
     Testing if converting 2d-3d-2d-3d masks works.
@@ -481,5 +479,4 @@
 
     # Trying to convert 3d mask to 2d should raise ValueError
     with pytest.raises(ValueError):
-        er.convert_mask_3d_to_2d(mask_3d_ds)
->>>>>>> 6d8f01cd
+        er.convert_mask_3d_to_2d(mask_3d_ds)