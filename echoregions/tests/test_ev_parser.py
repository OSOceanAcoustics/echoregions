--- conflicted
+++ resolved
@@ -1,28 +1,6 @@
 import os
-<<<<<<< HEAD
 
 import echoregions as er
-
-data_dir = "./echoregions/test_data/"
-output_csv = data_dir + "output_CSV/"
-output_json = data_dir + "output_JSON/"
-
-
-def test_convert_ecs():
-    # Test converting an EV calibration file (ECS)
-    ecs_path = data_dir + "Summer2017_JuneCal_3freq.ecs"
-
-    ecs = er.read_ecs(ecs_path)
-    ecs.to_csv(output_csv)
-    ecs.to_json(output_json)
-
-    for path in ecs.output_file:
-        assert os.path.exists(path)
-        os.remove(path)
-=======
-
-import echoregions as er
->>>>>>> 6eb20614
 
 data_dir = "./echoregions/test_data/"
 output_csv = data_dir + "output_CSV/"
