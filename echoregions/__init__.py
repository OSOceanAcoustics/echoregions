--- conflicted
+++ resolved
@@ -1,19 +1,9 @@
-<<<<<<< HEAD
-from .convert.api import read_ecs, read_evl, read_evr
-=======
-from .convert.merge import merge
-from .convert.read import read_evl, read_evr
->>>>>>> 6eb20614
+from .convert.api import read_evl, read_evr
 from .convert.utils import parse_simrad_fname_time, parse_time
 from .formats import Lines, Regions2D
 
 __all__ = [
-<<<<<<< HEAD
     "read_ecs",
-=======
-    "CalibrationParser",
-    "merge",
->>>>>>> 6eb20614
     "read_evl",
     "read_evr",
     "parse_simrad_fname_time",
